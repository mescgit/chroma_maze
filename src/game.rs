use bevy::input::{
    mouse::{MouseButton, MouseButtonInput},
    ButtonState,
};
use bevy::prelude::*;
use bevy_prototype_lyon::prelude::*;
#[allow(unused_imports)] // We will use astar later
use petgraph::algo::astar;
use petgraph::graph::{NodeIndex, UnGraph};
use rand::seq::SliceRandom;
use rand::thread_rng;
// Import the new color palettes
use bevy::color::palettes::css;

use crate::GameState;

// Sizing constants for our grid
const MAP_WIDTH: usize = 40;
const MAP_HEIGHT: usize = 30;
const TILE_SIZE: f32 = 20.0;

// --- New Resource ---
#[derive(Resource)]
struct EnemySpawnTimer(Timer);

// --- Plugin ---
pub struct GamePlugin;

impl Plugin for GamePlugin {
    fn build(&self, app: &mut App) {
        app.add_plugins(ShapePlugin)
            .insert_resource(EnemySpawnTimer(Timer::from_seconds(
                2.0,
                TimerMode::Repeating,
            )))
            .add_systems(OnEnter(GameState::InGame), setup_game)
<<<<<<< HEAD
            .add_systems(Update, (
                tower_targeting_system,
                tower_shooting_system,
                spawn_enemies_system,
                move_enemies_system,
                enemy_death_system,
                check_nexus_health_system, // Added the new system here
            ).run_if(in_state(GameState::InGame)));
=======
            .add_systems(
                Update,
                (
                    tower_targeting_system,
                    tower_placement_system,
                    spawn_enemies_system,
                    move_enemies_system,
                    check_nexus_health_system, // Added the new system here
                )
                    .run_if(in_state(GameState::InGame)),
            );
>>>>>>> 3c33f74a
    }
}

// --- New System ---
fn check_nexus_health_system(
    nexus_query: Query<&Nexus>,
    mut next_state: ResMut<NextState<GameState>>, // To change the game state
) {
    if let Ok(nexus) = nexus_query.get_single() {
        if nexus.health <= 0.0 {
            println!("Game Over! Nexus destroyed.");
            next_state.set(GameState::GameOver);
        }
    }
}

// --- Components & Resources ---
#[derive(Component)]
struct MazeTile;

#[derive(Component)]
struct Nexus {
    #[allow(dead_code)]
    health: f32,
}

#[derive(Component)]
#[allow(dead_code)]
struct Enemy {
    speed: f32,
    health: f32,
    path: Vec<(usize, usize)>,
}

#[derive(Component)]
struct Tower {
    fire_rate: f32,
    range: f32,
    target: Option<Entity>,
    fire_timer: Timer,
}

#[derive(Resource)]
pub struct Maze {
    pub width: usize,
    pub height: usize,
    pub tiles: Vec<TileType>,
    #[allow(dead_code)]
    pub graph: UnGraph<(), ()>,
    #[allow(dead_code)]
    pub entrance: (usize, usize),
    pub nexus_pos: (usize, usize),
    // Added the node_map field here
    pub node_map: Vec<NodeIndex>,
}

#[derive(Clone, Copy, PartialEq, Debug)]
pub enum TileType {
    Wall,
    Floor,
}

// --- Systems ---
fn setup_game(mut commands: Commands) {
    let maze = generate_maze(MAP_WIDTH, MAP_HEIGHT);

    for y in 0..maze.height {
        for x in 0..maze.width {
            let tile_type = maze.tiles[y * maze.width + x];
            let position = Vec3::new(
                (x as f32 - maze.width as f32 / 2.0) * TILE_SIZE,
                (y as f32 - maze.height as f32 / 2.0) * TILE_SIZE,
                0.0,
            );

            let color = match tile_type {
                TileType::Wall => css::DARK_GRAY.into(),
                TileType::Floor => css::BLACK.into(),
            };

            commands.spawn((
                SpriteBundle {
                    sprite: Sprite {
                        color,
                        custom_size: Some(Vec2::new(TILE_SIZE, TILE_SIZE)),
                        ..default()
                    },
                    transform: Transform::from_translation(position),
                    ..default()
                },
                MazeTile,
            ));
        }
    }

    let nexus_pos_world = Vec3::new(
        (maze.nexus_pos.0 as f32 - maze.width as f32 / 2.0) * TILE_SIZE,
        (maze.nexus_pos.1 as f32 - maze.height as f32 / 2.0) * TILE_SIZE,
        1.0,
    );

    commands.spawn((
        ShapeBundle {
            path: GeometryBuilder::build_as(&shapes::RegularPolygon {
                sides: 6,
                feature: shapes::RegularPolygonFeature::Radius(TILE_SIZE * 0.8),
                ..shapes::RegularPolygon::default()
            }),
            spatial: SpatialBundle {
                transform: Transform::from_translation(nexus_pos_world),
                ..default()
            },
            mesh: default(),
            material: default(),
        },
        Fill::color(css::AQUA),
        Stroke::new(css::WHITE, 2.0),
        Nexus { health: 100.0 },
    ));

    commands.insert_resource(maze);

    // Spawn a test tower
    let tower_position_world = Vec3::new(0.0, 0.0, 1.0); // Example position
    commands.spawn((
        Tower {
            fire_rate: 1.0,
            range: 150.0, // Adjusted for TILE_SIZE units
            target: None,
            fire_timer: Timer::from_seconds(1.0, TimerMode::Repeating),
        },
        ShapeBundle {
            // Using ShapeBundle for a simple visual representation
            path: GeometryBuilder::build_as(&shapes::RegularPolygon {
                sides: 3, // Triangle
                feature: shapes::RegularPolygonFeature::Radius(TILE_SIZE * 0.6),
                ..shapes::RegularPolygon::default()
            }),
            spatial: SpatialBundle {
                transform: Transform::from_translation(tower_position_world),
                ..default()
            },
            mesh: default(),
            material: default(),
        },
        Fill::color(css::YELLOW), // Removed .into()
        Stroke::new(css::BLACK, 1.0),
    ));
    println!("Spawned a test tower at (0,0)");

    println!("Game setup complete. Maze generated.");
}

fn tower_targeting_system(
    mut tower_query: Query<(Entity, &mut Tower, &GlobalTransform)>,
    enemy_query: Query<(Entity, &GlobalTransform), With<Enemy>>, // Query enemies with their transforms
) {
    for (_tower_entity, mut tower, tower_transform) in tower_query.iter_mut() {
        let tower_position = tower_transform.translation();

        // Check current target
        if let Some(target_entity) = tower.target {
            if let Ok((_enemy_entity, enemy_transform)) = enemy_query.get(target_entity) {
                let target_position = enemy_transform.translation();
                if tower_position.distance(target_position) > tower.range {
                    // Target out of range
                    tower.target = None;
                    println!(
                        "Tower {:?} lost target {:?} (out of range)",
                        _tower_entity, target_entity
                    );
                }
                // Else, target is still valid and in range, do nothing
            } else {
                // Target no longer exists (e.g., despawned)
                tower.target = None;
                println!(
                    "Tower {:?} lost target {:?} (despawned)",
                    _tower_entity, target_entity
                );
            }
        }

        // If no target, find a new one
        if tower.target.is_none() {
            for (enemy_entity, enemy_transform) in enemy_query.iter() {
                let enemy_position = enemy_transform.translation();
                if tower_position.distance(enemy_position) <= tower.range {
                    tower.target = Some(enemy_entity);
                    println!(
                        "Tower {:?} acquired new target: {:?}",
                        _tower_entity, enemy_entity
                    );
                    break; // Target the first enemy in range
                }
            }
        }
    }
}

<<<<<<< HEAD
fn tower_shooting_system(
    mut tower_query: Query<&mut Tower>,
    mut enemy_query: Query<&mut Enemy>,
    time: Res<Time>,
) {
    for mut tower in tower_query.iter_mut() {
        if let Some(target_entity) = tower.target {
            tower.fire_timer.tick(time.delta());
            if tower.fire_timer.just_finished() {
                if let Ok(mut enemy) = enemy_query.get_mut(target_entity) {
                    enemy.health -= 5.0;
                    println!("Tower fired at {:?}, enemy health now {}", target_entity, enemy.health);
                } else {
                    tower.target = None;
                }
            }
        } else {
            tower.fire_timer.reset();
=======
fn tower_placement_system(
    mut commands: Commands,
    mut mouse_events: EventReader<MouseButtonInput>,
    windows: Query<&Window>,
    camera_query: Query<(&Camera, &GlobalTransform)>,
    maze: Res<Maze>,
) {
    let (camera, camera_transform) = match camera_query.get_single() {
        Ok(v) => v,
        Err(_) => return,
    };
    let window = match windows.get_single() {
        Ok(w) => w,
        Err(_) => return,
    };
    let Some(cursor_pos) = window.cursor_position() else {
        return;
    };
    let Some(world_pos) = camera.viewport_to_world_2d(camera_transform, cursor_pos) else {
        return;
    };

    for ev in mouse_events.read() {
        if ev.state == ButtonState::Pressed && ev.button == MouseButton::Left {
            let x = (world_pos.x / TILE_SIZE + maze.width as f32 / 2.0).floor() as isize;
            let y = (world_pos.y / TILE_SIZE + maze.height as f32 / 2.0).floor() as isize;
            if x >= 0 && x < maze.width as isize && y >= 0 && y < maze.height as isize {
                let idx = y as usize * maze.width + x as usize;
                if maze.tiles[idx] == TileType::Wall {
                    let world_translation = Vec3::new(
                        (x as f32 - maze.width as f32 / 2.0) * TILE_SIZE,
                        (y as f32 - maze.height as f32 / 2.0) * TILE_SIZE,
                        1.0,
                    );
                    commands.spawn((
                        Tower {
                            fire_rate: 1.0,
                            range: 150.0,
                            target: None,
                        },
                        ShapeBundle {
                            path: GeometryBuilder::build_as(&shapes::RegularPolygon {
                                sides: 3,
                                feature: shapes::RegularPolygonFeature::Radius(TILE_SIZE * 0.6),
                                ..shapes::RegularPolygon::default()
                            }),
                            spatial: SpatialBundle {
                                transform: Transform::from_translation(world_translation),
                                ..default()
                            },
                            mesh: default(),
                            material: default(),
                        },
                        Fill::color(css::YELLOW),
                        Stroke::new(css::BLACK, 1.0),
                    ));
                }
            }
>>>>>>> 3c33f74a
        }
    }
}

fn spawn_enemies_system(
    mut commands: Commands,
    time: Res<Time>,
    mut spawn_timer: ResMut<EnemySpawnTimer>,
    maze: Res<Maze>,
) {
    if spawn_timer.0.tick(time.delta()).just_finished() {
        if let Some(path) = find_path(&maze, maze.entrance, maze.nexus_pos) {
            let start_pos_world = Vec3::new(
                (maze.entrance.0 as f32 - maze.width as f32 / 2.0) * TILE_SIZE,
                (maze.entrance.1 as f32 - maze.height as f32 / 2.0) * TILE_SIZE,
                1.0,
            );

            commands.spawn((
                Enemy {
                    speed: 50.0,
                    health: 10.0,
                    path,
                },
                SpriteBundle {
                    sprite: Sprite {
                        color: css::RED.into(),
                        custom_size: Some(Vec2::new(TILE_SIZE * 0.7, TILE_SIZE * 0.7)),
                        ..default()
                    },
                    transform: Transform::from_translation(start_pos_world),
                    ..default()
                },
            ));
            println!("Spawned an enemy!");
        }
    }
}

fn move_enemies_system(
    mut commands: Commands,
    mut enemy_query: Query<(Entity, &mut Transform, &mut Enemy)>, // Added Entity
    mut nexus_query: Query<&mut Nexus>,                           // Query for Nexus
    time: Res<Time>,
    maze: Res<Maze>,
) {
    for (enemy_entity, mut transform, mut enemy) in enemy_query.iter_mut() {
        if let Some(&next_waypoint_coords) = enemy.path.first() {
            let next_waypoint_world = Vec3::new(
                (next_waypoint_coords.0 as f32 - maze.width as f32 / 2.0) * TILE_SIZE,
                (next_waypoint_coords.1 as f32 - maze.height as f32 / 2.0) * TILE_SIZE,
                transform.translation.z,
            );

            let direction = (next_waypoint_world - transform.translation).normalize_or_zero();
            transform.translation += direction * enemy.speed * time.delta_seconds();

            if transform.translation.distance(next_waypoint_world) < 1.0 {
                enemy.path.remove(0);
            }
        } else {
            // Enemy reached the nexus
            commands.entity(enemy_entity).despawn();
            if let Ok(mut nexus) = nexus_query.get_single_mut() {
                nexus.health -= 10.0; // Decrease nexus health by 10 (arbitrary value for now)
                println!("Nexus health: {}", nexus.health);
            }
        }
    }
}

<<<<<<< HEAD
fn enemy_death_system(mut commands: Commands, query: Query<(Entity, &Enemy)>) {
    for (entity, enemy) in query.iter() {
        if enemy.health <= 0.0 {
            commands.entity(entity).despawn();
            println!("Enemy {:?} destroyed", entity);
        }
    }
}


=======
>>>>>>> 3c33f74a
// --- Maze Generation Logic ---
fn generate_maze(width: usize, height: usize) -> Maze {
    let mut tiles = vec![TileType::Wall; width * height];
    let mut visited = vec![false; width * height];
    let mut stack = Vec::new();
    let mut rng = thread_rng();

    let start_x = 1;
    let start_y = 1;
    let start_idx = start_y * width + start_x;

    visited[start_idx] = true;
    tiles[start_idx] = TileType::Floor;
    stack.push((start_x, start_y));

    while let Some((cx, cy)) = stack.pop() {
        let mut neighbors = Vec::new();
        for (dx, dy) in [(-2, 0), (2, 0), (0, -2), (0, 2)] {
            let (nx, ny) = (cx as i32 + dx, cy as i32 + dy);
            if nx > 0 && nx < width as i32 && ny > 0 && ny < height as i32 {
                let (nx, ny) = (nx as usize, ny as usize);
                if !visited[ny * width + nx] {
                    neighbors.push((nx, ny));
                }
            }
        }

        if !neighbors.is_empty() {
            stack.push((cx, cy));
            let (nx, ny) = *neighbors.choose(&mut rng).unwrap();
            let n_idx = ny * width + nx;

            let wall_x = (cx + nx) / 2;
            let wall_y = (cy + ny) / 2;
            tiles[wall_y * width + wall_x] = TileType::Floor;
            tiles[n_idx] = TileType::Floor;

            visited[n_idx] = true;
            stack.push((nx, ny));
        }
    }

    let mut graph = UnGraph::new_undirected();
    let mut node_map = vec![NodeIndex::end(); width * height];

    for y in 0..height {
        for x in 0..width {
            if tiles[y * width + x] == TileType::Floor {
                let node = graph.add_node(());
                node_map[y * width + x] = node;
            }
        }
    }

    for y in 0..height {
        for x in 0..width {
            if tiles[y * width + x] == TileType::Floor {
                let current_node = node_map[y * width + x];
                if x + 1 < width && tiles[y * width + (x + 1)] == TileType::Floor {
                    let right_node = node_map[y * width + (x + 1)];
                    graph.add_edge(current_node, right_node, ());
                }
                if y + 1 < height && tiles[(y + 1) * width + x] == TileType::Floor {
                    let down_node = node_map[(y + 1) * width + x];
                    graph.add_edge(current_node, down_node, ());
                }
            }
        }
    }

    let entrance = (1, 1);
    let nexus_pos = (width / 2, height / 2);
    if tiles[nexus_pos.1 * width + nexus_pos.0] == TileType::Wall {
        tiles[nexus_pos.1 * width + nexus_pos.0] = TileType::Floor;
    }

    // Now we return the node_map as part of the Maze struct
    Maze {
        width,
        height,
        tiles,
        graph,
        entrance,
        nexus_pos,
        node_map,
    }
}

// A helper function to find a path through the maze.
fn find_path(
    maze: &Maze,
    start_pos: (usize, usize),
    end_pos: (usize, usize),
) -> Option<Vec<(usize, usize)>> {
    let start_node = maze.node_map[start_pos.1 * maze.width + start_pos.0];
    let end_node = maze.node_map[end_pos.1 * maze.width + end_pos.0];

    let result = astar(
        &maze.graph,
        start_node,
        |finish| finish == end_node,
        |_| 1,
        |_| 0,
    );

    if let Some((_cost, path_indices)) = result {
        let path_coords = path_indices
            .into_iter()
            .map(|node_idx| {
                let flat_index = maze.node_map.iter().position(|&n| n == node_idx).unwrap();
                (flat_index % maze.width, flat_index / maze.width)
            })
            .collect();
        Some(path_coords)
    } else {
        None
    }
}<|MERGE_RESOLUTION|>--- conflicted
+++ resolved
@@ -34,7 +34,7 @@
                 TimerMode::Repeating,
             )))
             .add_systems(OnEnter(GameState::InGame), setup_game)
-<<<<<<< HEAD
+// HEAD
             .add_systems(Update, (
                 tower_targeting_system,
                 tower_shooting_system,
@@ -43,7 +43,6 @@
                 enemy_death_system,
                 check_nexus_health_system, // Added the new system here
             ).run_if(in_state(GameState::InGame)));
-=======
             .add_systems(
                 Update,
                 (
@@ -55,7 +54,7 @@
                 )
                     .run_if(in_state(GameState::InGame)),
             );
->>>>>>> 3c33f74a
+// codex/add-tower-placement-system
     }
 }
 
@@ -256,7 +255,7 @@
     }
 }
 
-<<<<<<< HEAD
+// HEAD
 fn tower_shooting_system(
     mut tower_query: Query<&mut Tower>,
     mut enemy_query: Query<&mut Enemy>,
@@ -275,7 +274,7 @@
             }
         } else {
             tower.fire_timer.reset();
-=======
+
 fn tower_placement_system(
     mut commands: Commands,
     mut mouse_events: EventReader<MouseButtonInput>,
@@ -334,7 +333,7 @@
                     ));
                 }
             }
->>>>>>> 3c33f74a
+// codex/add-tower-placement-system
         }
     }
 }
@@ -406,7 +405,7 @@
     }
 }
 
-<<<<<<< HEAD
+//<<<<<<< HEAD
 fn enemy_death_system(mut commands: Commands, query: Query<(Entity, &Enemy)>) {
     for (entity, enemy) in query.iter() {
         if enemy.health <= 0.0 {
@@ -417,8 +416,8 @@
 }
 
 
-=======
->>>>>>> 3c33f74a
+
+//>>>>>>> codex/add-tower-placement-system
 // --- Maze Generation Logic ---
 fn generate_maze(width: usize, height: usize) -> Maze {
     let mut tiles = vec![TileType::Wall; width * height];
